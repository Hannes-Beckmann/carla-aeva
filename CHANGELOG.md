## Latest Changes
<<<<<<< HEAD
  * Allow user to disable rendering and set the server timeout from the command line
=======
  * Add timestamp to SensorData
>>>>>>> e9d22073
  * Allow usage of hostname for carla::Client and resolve them to IP address
  * Added `map.transform_to_geolocation` to transform Location to GNSS GeoLocation
  * Added `id` property to waypoints, uniquely identifying waypoints up to half centimetre precision
  * Added OpenDrive's road offset `s` as property to waypoints
  * Fixed python client DLL error on Windows

## CARLA 0.9.4

  * Added recording and playback functionality
  * Added synchronous mode, simulator waits until a client sends a "tick" cue, `client.tick()`
  * Allow changing map from client-side, added `client.load_map(name)`, `client.reload_map()`, and `client.get_available_maps()`
  * Added scripts and tools to import maps directly from .fbx and .xodr files into the simulator
  * Exposed minimum physics control parameters for vehicles' engine and wheels
  * Allow controlling multiple actors in "batch mode"
  * New Town06, featuring a "Michigan left" intersection including:
    - Connection ramp between two highways
    - Incorporation to a highway requiring changing several lanes to take another exit
    - Junctions supporting different scenarios
  * New traffic signs assets: one-way, no-turn, more speed limits, do not enter, arrow floors, Michigan left, and lane end
  * New pedestrian texture to add more variations
  * New road PBR material
  * Extended the waypoint API with `lane_change`, `lane_type`, `get_right_lane()` and `get_left_lane()`
  * Added world settings for changing no-rendering mode and synchronous mode at run-time
  * Added methods to acquire a traffic light's pole index and all traffic lights in it's group
  * Added performance benchmark script to measure the simulator's rendering performance
  * Added `manual_control_steeringwheel.py` to control agents using Logitech G29 steering wheels (and maybe others)
  * Added movable props present in the map (e.g. chairs and tables) as actors so they can be controlled from Python
  * Added recording and playback bindings to `manual_control.py` script
  * Removed `world.map_name` from API, use `world.get_map().name` instead
  * Refactored `no_rendering_mode.py` to improve performance and interface
  * Several improvements to the build system for Windows
  * Expose traffic sign's trigger volumes on Python API
  * Improved export/import map tools
  * Simplify Dockerfile halving Carla Docker image size
  * Episodes have now a random unique id to avoid collisions between runs
  * Reduced overhead of many RPC calls by sending only actor IDs (instead of serializing all the actor attributes every time)
  * Added priority system for vehicle control input (internal, not exposed in API)
  * Removed "Example.CarlaSettings.ini", you can still use it, but it's no longer necessary
  * Improved time-out related error messages
  * Fixed Town01 placed 38 meters above the zero
  * Fixed parsing of OpenDrive geo-reference exported by RoadRunner
  * Fixed issue of retrieving an empty list when calling `world.get_actors()` right after creating the world
  * Fixed a few synchronization issues related to changing the world at runtime
  * Fixed traffic light when it gets illuminated by the hero vehicle in `no_rendering_mode.py`
  * Fixed `manual_control.py` and `no_rendering_mode.py` to prevent crashes when used in "no rendering mode"
  * Fixed traffic signs having the trigger box rotated
  * Fixed female walk animation
  * Fixed BP_MultipleFloor, tweaked offset in BaseFloor to adjust meshes between them
  * Fixed static objects present in the map were marked as "movable"

## CARLA 0.9.3

  * Upgraded to Unreal Engine 4.21
  * Upgraded Boost to 1.69.0
  * New Town04 (biggest so far), includes a freeway, new bridge and road barrier, a nicer landscape based on height-map, and new street props
  * New Town05, adding more variety of intersections for the scenario runner
  * Redesigned pedestrian models and animations (walk and idle) for male and female characters
  * Added sensor for detecting obstacles (ray-cast based)
  * Added sensor GNSS (GPS)
  * Basic agent integrated with global router
  * Added a few methods to manage an actor:
    - set_velocity: for setting the linear velocity
    - set_angular_velocity: for setting the angular velocity
    - get_angular_velocity: for getting the angular velocity
    - add_impulse: for applying an impulse (in world axis)
  * Renamed vehicle.get_vehicle_control() to vehicle.get_control() to be consistent with walkers
  * Added new mesh for traffic lights
  * Added new pine tree assets, with their LODs finely tuned for performance
  * Added point transformation functionality for LibCarla and PythonAPI
  * Added "sensor_tick" attribute to sensors (cameras and lidars) to specify the capture rate in seconds
  * Added Export/Import map tools
  * Added "get_forward_vector()" to rotation and transform, retrieves the unit vector on the rotation's X-axis
  * Added support for Deepin in PythonAPI's setup.py
  * Added support for spawning and controlling walkers (pedestrians)
  * Updated BasicAgent to allow setting target_speed and handle US-style traffic lights properly
  * OpenDriveActor has been rewritten using the Waypoint API, this has fixed some bugs
  * Remove crash reporter from packaged build
  * Improved simulator fatal error handling, now uses UE4 fatal error system
  * LibCarla server pipeline now compiles with exceptions disabled for better performance and compatibility with UE4
  * Fixed TCP accept error, too many open files while creating and destroying a lot of sensors
  * Fixed lost error messages in client-side, now when a request fails it reports the reason
  * Fixed global route planner to handle round about turns and made the code consistent with local planner
  * Fixed local planner to avoid premature route pruning at path overlaps
  * Fixed autopilot direction not properly initialized that interfered with the initial raycast direction
  * Fixed crash when an actor was destroyed but not de-registered, e.g. falling out of world bounds

## CARLA 0.9.2

  * Updated ROS bridge for CARLA 0.9.X (moved to its own repository)
  * Added Python API "agents" extension, includes
    - Global route planner based on the Waypoints API (compatible with OpenDrive)
    - BasicAgent: new client agent that can drive to a given coordinate of the map using the waypoint API and PID controllers, attending to other vehicles and traffic lights
    - RoamingAgent: new client agent that can drive at different speeds following waypoints based on PID controllers, attending to other vehicles and traffic lights
    - LocalPlanner functionality to navigate waypoints using PID controllers
    - LateralControl and LongitudinalControl PIDs
  * Added support for manual gear shifting
  * Added "role_name" attribute to actors to easily identify the "hero" vehicle
  * Changed traffic lights in Town03 to American style
  * Added new junction types with only stop signs
  * Updates to documentation and tutorials
  * Simulator now starts by default in windowed mode
  * CMake version required downgraded to 3.5 for better compatibility
  * Fixed waypoints height were all placed at zero height
  * Fixed actors in world.get_actors() missing parent actor
  * Fixed some vehicles losing their wheels after calling set_simulate_physics
  * Fixed bounding box of Lincoln MkZ
  * Several fixes and improvements to OpenDriveActor

## CARLA 0.9.1

  * New town: Town03
    - Created with Vector Zero's RoadRunner (including OpenDrive information of the road layout)
    - Bigger and more diverse
    - More road variety: multiple lanes and lane markings, curves at different angles, roundabout, elevation, tunnel
  * Lots of improvements to the Python API
    - Support for Python 3
    - Support for retrieving and changing lighting and weather conditions
    - Migrated Lidar sensor
    - Migrated image converter methods: Depth, LogarithmicDepth, and CityScapesPalette
    - Migrated IO methods for sensor data, "save_to_disk" available for PNG, JPEG, TIFF, and PLY
    - Added support for requesting the list of all the actors alive in the current world, `world.get_actors()`
    - `world.get_actors()` returns an `ActorList` object with `filter` functionality and lazy initialization of actors
    - Added collision event sensor, "sensor.other.collision", that triggers a callback on each collision to the actor it is attached to
    - Added lane detector sensor, "sensor.other.lane_detector", that detects lane invasion events
    - Added `carla.Map` and `carla.Waypoint` classes for querying info about the road layout
      - Added methods for converting and saving the map as OpenDrive format
      - Added `map.get_spawn_points()` to retrieve the recommended spawn points for vehicles
      - Added `map.get_waypoint(location)` to query the nearest waypoint
      - Added `map.generate_waypoints(distance)` to generate waypoints all over the map at an approximated distance
      - Added `map.get_topology()` for getting a list the tuples of waypoints that define the edges of the road graph
      - Added `waypoint.next(distance)` to retrieve the list of the waypoints at a distance that can be driven from this waypoint
    - Added `parent` attributes to actors, not None if the actor is attached to another actor
    - Added `semantic_tags` to actors containing the list of tags of all of its components
    - Added methods for retrieving velocity and acceleration of actors
    - Added function to enable/disable simulating physics on an actor, `actor.set_simulate_physics(enabled=True)`
    - Added bounding boxes to vehicles, `vehicle.bounding_box` property
    - Exposed last control applied to vehicles, `vehicle.get_vehicle_control()`
    - Added a "tick" message containing info of all the actors in the scene
      - Executed in the background and cached
      - Added `world.wait_for_tick()` for blocking the current thread until a "tick" message is received
      - Added `world.on_tick(callback)` for executing a callback asynchronously each time a "tick" message is received
      - These methods return/pass a `carla.Timestamp` object containing, frame count, delta time of last tick, global simulation time, and OS timestamp
      - Methods retrieving actor's info, e.g. `actor.get_transform()`, don't need to connect with the simulator, which makes these calls quite cheap
    - Allow drawing debug shapes from Python: points, lines, arrows, boxes, and strings (`world.debug.draw_*`)
    - Added id (id of current episode) and map name to `carla.World`
    - Exposed traffic lights and signs as actors. Traffic lights have a specialized actor class that has the traffic light state (red, green, yellow) as property
    - Added methods for accessing and modifying individual items in `carla.Image` (pixels) and `carla.LidarMeasurement` (locations)
    - Added `carla.Vector3D` for (x, y, z) objects that are not a `carla.Location`
    - Removed `client.ping()`, `client.get_server_version()` accomplishes the same
    - Renamed `contains_X()` methods to `has_X()`
    - Changed `client.set_timeout(seconds)` to use seconds (float) instead of milliseconds
    - Allow iterating attributes of an Actor's Blueprint
    - Fixed wildcard filtering issues, now "vehicle.*" or "*bmw*" patterns work too
    - Fixed `actor.set_transform()` broken for attached actors
  * More Python example scripts and improved the present ones
    - Now all the scripts use the list of recommended spawn points for each map
    - Renamed "example.py" to "tutorial.py", and updated it with latest changes in API
    - Added timeout to the examples
    - "manual_control.py" performance has been improved while having more measurements
    - "manual_control.py" now has options to change camera type and position
    - "manual_control.py" now has options to iterate weather presets
    - "manual_control.py" now has a fancier HUD with lots of info, and F1 key binding to remove it
    - Added "dynamic_weather.py" to change the weather in real-time (the one used in the video)
    - Added "spawn_npc.py" to quickly add a lot of NPC vehicles to the simulator
    - Added "spawn_npc.py --safe" to only add non-problematic vehicles
    - "vehicle_gallery.py" also got some small fixes
  * Asset and content improvements
    - New vehicle: Lincoln MKZ 2017
    - Refactored weather system, parametrized to make it easier to use
    - Improved control of bikes and motorbikes, still not perfect but causes less accidents
    - Added building block generator system
    - Misc city assets: New building, tunnel columns, rail-road bridges, new textures, new urban props
    - Adjusted vehicle physics and center of mass
    - Adjusted the maximum distance culling for foliage
    - Adjusted pedestrian animations and scale issues (not yet available with new API though)
    - Improved map building blueprints, spline based asset repeaters, and wall building tools
    - Replaced uses of Unreal's Foliage system with standard static meshes to work around a visual bug in Linux systems
    - Fixed filenames too long when packing the project on Windows
    - Fixed "SplineMeshRepeater" loses its collider mesh from time to time
    - Standardized asset nomenclature
  * New system for road information based on OpenDrive format
    - Added new map classes for querying info about the road layout and topology
    - Added methods for finding closest point on the road
    - Added methods for generating and iterating waypoints based on the road layout
    - Added OpenDrive parser to convert OpenDrive files to our map data structures
  * Other miscellaneous improvements and fixes
    - Fixed single channel Lidar crash (by @cwecht)
    - Fixed command-line argument `-carla-settings` fails to load absolute paths (by @harlowja)
    - Added an option to command-line to change quality level when launching the simulator, `-quality-level=Low`
    - Added ROS bridge odometry message (by @ShepelIlya)
    - New lens distortion shader, sadly not yet integrated with our cameras :(
    - New Docker tutorial
    - Disabled texture streaming to avoid issue of textures not loading in scene captures
    - Adjusted scene capture camera gamma to 2.4
    - Fixed leaking objects in simulation when despawning a vehicle. Now Pawn's controller is destroyed too if necessary when destroying an Actor
    - Fixed overflow on platform time-stamp, now it uses `double`
    - Upgraded @rpclib to fix crash when client exits too fast (rpclib/PR#167)
    - Moved "PythonClient" inside deprecated folder to avoid confusion
    - Refactored sensor related code
      - New plugin system for sensors that simplifies adding sensors, mini-tutorial at #830
      - Compile-time dispatcher for sensors and serializers
  * Improvements to the streaming library
    - Added multi-streams for streaming simultaneously to multiple clients (used by the "tick" message)
    - Messages re-use allocated memory when possible
    - Allows unsubscribing from a stream
    - Fixed client receives interleaved sensor messages, some messages can be discarded if connection is too slow though
    - Fixed streaming client fails to connect in Windows
    - Fixed streaming client keeps trying to reconnect after destroying a sensor
  * Refactored client C++ API
    - Python GIL is released whenever possible to avoid blocking
    - Fixed deadlock when closing the simulator while a client is connected
    - Fixed crash on simulator shutdown if a client has connected at some point
    - Set methods are now sent async which greatly improves performance in the client-side
    - Vehicle control is cached and not sent if haven't changed
    - Suppressed exceptions in destructors
  * Other development improvements
    - Improved Linux Makefile, fine-grained targets to reduce compilation times in development
    - Workaround for "setup.py" to link against "libcarla_client.a" again (Linux only)
    - Added support for ".gtest" file, each line of this file is passed to GTest executables as arguments when running `make check` targets
    - Python eggs are also archived on Jenkins to easily get them without downloading the full package
    - Added uncrustify config file for formatting UE4 C++ code

## CARLA 0.9.0

  * Upgraded to Unreal Engine 4.19
  * Redesign of the networking architecture
    - Allows any number of clients to connect simultaneously
    - Now is possible to add and remove at any time any vehicle or camera
    - Now is possible to control any vehicle or camera
    - Now is possible to place cameras anywhere
    - Reduced to two ports instead of three
    - First port uses an RPC protocol based on [rpclib](http://rpclib.net/)
    - Second port is for the streaming of the sensor data
  * Redesign of the Python API
    - Actors and sensors are now exposed in the API and can be independently controlled
    - The Python module is built in C++, with significant performance gain in some operations
    - Many functionality haven't been ported yet, so expect a lot of things missing
  * Redesign of the build system to accommodate the changes in dependencies
    - Everything can be done now with the Makefile
    - For the moment only Linux is supported, sorry
  * Massive clean up of all unused assets
  * Some aesthetic fixes to the vehicles

## CARLA 0.8.4

  * Community contribution: ROS bridge by @laurent-george
  * New vehicle: Tesla Model 3
  * Added an option to _"CarlaSettings.ini"_ to disable bikes and motorbikes
  * Fixed missing collision of vehicles introduced in 0.8.3
  * Improved stability of bikes and motorbikes
  * Improved autopilot turning behaviour at intersections, now using front wheels positions as reference
  * Temporarily removed Kawasaki Ninja motorbikes because the model was having some stability issues

## CARLA 0.8.3

  * Added two-wheeled vehicles, 3 bicycles and 4 motorbikes
  * Several art optimizations (CARLA is now about 10% faster)
    - Improved the performance of vegetation assets, adjusted LOD and culling distance, set billboards where possible
    - Drastically reduced the number of polygons of the landscape while keeping the original shape
    - Removed some high-cost unnecessary assets
    - Remodelled Mustang and NissanMicra, now with less polygons and materials, better textures and LOD
    - Remodelled building SM_TerracedHouse_01, now with more polygons but less materials and better textures
  * CARLA releases include now a Dockerfile for building docker images
  * Change in HUD: replace "FPS" by "Simulation Step"
  * The current map name is now included in the scene description message sent to the client
  * Adapted "manual_control.py" and "view_start_positions.py" to use the map name sent by the simulator
  * Improved the vehicle spawning algorithm, now it tries to spawn as much cars as possible even if there are not enough spawn points
  * "Setup.sh" is now faster and accepts an argument to run multiple jobs in parallel
  * Fixed foliage distance culling using wrong distance in "Low Mode"
  * Fixed NissanMicra slightly turning left when driving straight

## CARLA 0.8.2

  * Revamped driving benchmark
    - Changed name from benchmark to driving benchmark
    - Fully Redesigned the architecture of the module
    - Added a lot more documentation
    - Now you can stop and resume the benchmarks you run
  * Rolled back vehicle's location to the pivot of the mesh instead of the center of the bounding box
  * Added relative transform of the vehicle's bounding box to the measurements, player and non-players
  * Added "frame number" to each sensor measurement so it is possible to sync all the measurements based on the frame they are produced
  * Improved vehicle spawner to better handle spawning failures
  * Walkers use now a closer angle to detect vehicles, so they don't stop moving if a car passes nearby
  * Fixed lighting artefact causing the road to change its brightness depending on the distance to the camera
  * Fixed captured images overexposed in Low mode
  * Fixed illegal character in asset name
  * Fixed editing sun azimuth angle in CarlaWeadther.ini had no effect
  * Fixed crash when using a non-standard image size in DirectX (Windows)
  * Fixed issue with using multiple "SceneCaptureToDiskCamera"

## CARLA 0.8.1

  * New Python example for visualizing the player start positions
  * Fixed box extent of non-player agents was sent in centimeters instead of meters
  * Fixed speed limits were sent in km/h instead of m/s
  * Fixed issue in Volkswagen T2 wheels causing it to overturn

## CARLA 0.8.0

  * Upgraded to Unreal Engine 4.18
  * Created our own pedestrian 3D models free to use and distribute
  * Removed Epic's Automotive Materials dependencies
  * 360 Lidars support (similar to Velodyne HDL-32E or VLP-16) thanks to Anton Pechenko (Yandex)
    - Ray-cast based
    - Configurable settings
    - Added methods to save points to disk as PLY file
  * Added quality level settings
    - Low: low quality graphics, about 3 times faster with one camera
    - Epic: best quality (as before)
  * Measurements now use SI units
    - Locations:    m
    - Speed:        m/s
    - Acceleration: m/s^2
    - Collisions:   kg*m/s
    - Angles:       degrees
  * Added API methods to convert depth images to a point cloud
    - New method "image_converter.depth_to_local_point_cloud"
    - A supplementary image can be passed to attach colors to the points
    - New client example generates a point cloud in world coordinates
    - Added Transform class to Python API
  * Performance optimizations
    - Significant speed improvements in both Epic and Low modes
    - Fixed materials and improved shaders for roads, architecture, sidewalks, foliage, landscapes, cars, walkers, reflections, water
    - Execution of a set of Project and Engine parameters to improve performance (quality, vsync, AO, occlusion)
    - Generation of the road pieces using static meshes and actors instead of a single actor with instanced meshes
      - Improved performance since now is able to apply occlusion and draw distance
    - Images are captured asynchronously in the render thread
      - In asynchronous mode, images may arrive up to two frames later
      - In synchronous mode, game thread is blocked until images are ready
    - Blueprint code optimizations for vehicles, walkers, and splines
    - Added a way to configure different quality levels with culling distance and materials configuration
  * Refactored sensor related code to ease adding new sensors in the future
  * Added vehicle box extent to player measurements
  * Removed the player from the list of non-player agents
  * Adjusted bounding boxes to vehicles' height
  * Changed vehicles' center to match bounding box
  * Added autopilot mode to manual_control.py
  * Added quality level options to manual_control.py and client_example.py
  * Replaced background landscape and trees by a matte painting
  * Fixed road map generated some meshes twice
  * Small improvements to Windows support
    - Fixed issues with the Makefile
    - Fixed asset names too long or containing special characters

## CARLA 0.7.1

  * New Python API module: Benchmark
    - Defines a set of tasks and conditions to test a certain agent
    - Contains a starting benchmark, CoRL2017
    - Contains Agent Class: Interface for benchmarking AIs
  * New Python API module: Basic Planner (Temporary Hack)
    - Provide routes for the agent
    - Contains AStar module to find the shortest route
  * Other Python API improvements
    - Converter class to convert between Unreal world and map units
    - Metrics module to summarize benchmark results
  * Send vehicle's roll, pitch, and yaw to client (orientation is now deprecated)
  * New RoutePlanner class for assigning fixed routes to autopilot (IntersectionEntrance has been removed)
  * Create a random engine for each vehicle, which greatly improves repeatability
  * Add option to skip content download in Setup.sh
  * Few small fixes to the city assets

## CARLA 0.7.0

  * New Python client API
    - Cleaner and more robust
    - Compatible with Python 2 and 3
    - Improved exception handling
    - Improved examples
    - Included methods for parsing the images
    - Better documentation
    - Protocol: renamed "ai_control" to "autopilot_control"
    - Merged testing client
    - Added the maps for both cities, the client can now access the car position within the lane
  * Make CARLA start without client by default
  * Added wind effect to some trees and plants
  * Improvements to the existing weather presets
  * Build script: skip content download if up-to-date

## CARLA 0.6.0

  * Included Unreal project and reorganised folders
  * Enabled semantic segmentation by default
  * Added Felipe's Python client
  * New build system (Linux only)
  * Few fixes to city assets

## CARLA 0.5.4

  * Added command-line parameter -carla-no-hud
  * Remove override gamma from weather settings
  * Fixed issue road map generation hangs cooking command
  * Organise Python client and make sample script
  * Rename maps
    - CARLA_ORIGIN_0 --> Town02
    - CARLA_ORIGIN_1 --> Town01
  * Fixed Carla-Cola machine falling at begin play

## CARLA 0.5.3

  * Fixed issues with weather
  * Fixed missing building

## CARLA 0.5.2

  * Autopilot mode has been removed, now server sends AI control together with measurements every frame
  * State and position of traffic lights and signs are now included in the measurements too
  * Added a python console client
  * Fixed crash when client sends an invalid player start
  * Fixed some issues with the dynamic weather not looking as it used to do
  * Fixed some collision boxes missing

## CARLA 0.5.1

  * Fixed issue server was destroyed on every reset, closing the connection
  * Fixed issue agent servers connect too late
  * Improvements to the python client
  * Added python client test suite for testing the release
  * Added image converter
  * Fixed missing floor on CARLA_ORIGIN_0
  * Changed sidewalk texture
  * Improvements on the physics of some vehicles
  * More props and decals added to the cities

## CARLA 0.5.0

  * Upgraded to Unreal Engine 4.17
    - Fixes memory leaks
    - Fixes crashes with C++ std classes
  * Redesigned CarlaServer
    - Faster, avoids unnecessary copies
    - Sends images as raw data (no compression)
    - Supports synchronous and asynchronous mode
    - Networking operation have a time-out
    - Synchronous methods have a time-out
    - Pure C interface for better compatibility
    - Unit tests with GoogleTest
  * New server-client protocol
    - Upgraded to proto3
    - Supports repeated fields
    - Optionally send information about all dynamic agents in the scene
    - Now sends transforms instead of locations only
    - Autopilot mode added to control
  * New build system to avoid linkage issues
  * Added autopilot mode
  * Added an on-board camera to the car
  * Added traffic lights and speed limit to player state
  * Added player pawn selection to config file
  * Improved blueprint interface of the C++ classes
  * Some performance improvements to vehicle controllers
  * Fix issues with depth material in Windows
  * Fix issues with random engine not being available for vehicles
  * Fixed issue that compiling a release hang when saving the road map
  * Added more content; 7 vehicles, 30 pedestrians, many decals and props
  * Randomized pedestrian clothing
  * Many improvements and fixes to the city levels and assets
  * Added sub-surface scattering to vegetation
  * Added key binding to change weather during play
  * Added key binding to toggle autopilot mode
  * Added a second camera to the player

## CARLA 0.4.6

  * Add weather presets specific for each level
  * Some map fixes, adjust weather presets specific for each level
  * Fixed regression that some walkers may go at extremely slow and fast speeds

## CARLA 0.4.5

  * Add random seeds to config file
  * Improve logging
  * Removed rotation of map CARLA_ORIGIN_1

## CARLA 0.4.4

  * Fixed regression walkers despawning when stopping after seeing a car
  * Changed, collision is only registered if player moves faster than 1 km/h
  * Fixed issue walkers resume movement after sensing nothing, but the car is still there sometimes
  * Few improvements to the city assets

## CARLA 0.4.3

  * Fixed issue with reward, intersect other lane wasn't sent to the client
  * Improvements to the AI of other vehicles, and how they detect pedestrians
  * Improvements to the AI of the pedestrians, trying to avoid slightly better the cars
  * Made roads collision channel WorldStatic
  * Tune several vehicles' physics and engine
  * Fixed issue with vehicles bouncing back after hitting a pedestrian
  * Add bigger box to pedestrians to avoid accidents
  * Make vehicles spawn in order instead of randomly

## CARLA 0.4.2

  * Fixed issues with the server-client protocol
  * More improvements to the AI of other vehicles, now they barely crash
  * Improved the physics of some vehicles
  * Tweak the city for better AI of other vehicles

## CARLA 0.4.1

  * Improved AI of other vehicles, still needs some adjustment, but now they crash much less
  * Fixed wrong semantic segmentation label of the poles of traffic lights and signs
  * Added randomized vehicle license plates
  * Few improvements to the city assets

## CARLA 0.4.0

  * Made vehicle input more realistic, now reverse and brake use different input
  * Changed server-client protocol
    - CarlaSettings.ini is sent for every new episode
    - Control is extended with brake, reverse and handbrake
  * Set a clearer hierarchy for loading settings files
  * Made camera post-process settings able to change depending on the weather
  * Added basic functionality for NPC vehicles
  * Some improvements to the walker spawner
  * Generate road map metadata on save
  * Added command-line switch -carla-no-networking
  * Improved verbosity control of CarlaServer
  * Fixed issue with server that two threads used 100% CPU
  * Fixed issue with the attachment of the main camera to the player
  * Fixed issues with CarlaServer interface with Unreal, does not use STL containers anymore
  * Fixed issue with server not running below 30 fps at fixed frame rate, added physics sub-stepping
  * Fixed issues with some weather settings
  * Added randomized pedestrians with their AI and animations
  * Added other vehicles with their AI and physics
  * Added traffic lights and signs
  * Tweaked capture image to look similar to main camera
  * Changed car input to match settings in plugin
  * General improvements to levels and assets

## CARLA 0.3.0

  * Added basic dynamic weather functionality
    - Weather and sun light can be changed during game
    - Presets stored in config file CarlaWeather.ini
    - Added some presets for dynamic weather
  * Add basic functionality to spawn pedestrians
  * Split road meshes for intersections and turns for better precission of the road map
  * Better debug for road map
  * Implemented collision count for other cars and pedestrians
  * Command line argument -carla-settings now accepts relative paths
  * Improved performance when semantic segmentation is disabled
  * Improved tagger system
  * Implemented nav-mesh and spawn points for pedestrians
  * Added new cars
  * Added dynamic street lights
  * General improvements to levels and assets
  * Make the car jump

## CARLA 0.2.4

  * Fixed serialization of road map resulting in a huge map size
  * Some optimizations in the vegetation
  * Implemented more LODS

## CARLA 0.2.3

  * Fixed rounding errors in HUD (100% was shown as 99%, 30 FPS as 29 FPS)
  * Fixed crash when player goes out of road map
  * Fixed several issues related to the transform of the road map (wasn't working in CARLA_ORIGIN_1)
  * Make custom depth pass disable by default (semantic segmentation won't work by default)
  * Fixed road width in T-intersections
  * Implement road LOD
  * Fixed missing assets

## CARLA 0.2.2

  * Implemented signals for off-road and opposite lane invasion
  * Fixed linking issues (use Unreal's libpng)
  * Fixed memory leak in PNG compression
  * Added boundaries to the map
  * Several fixes in the map content

## CARLA 0.2.1

  * Fixed the memory leak related to protobuf issues
  * Fixed color shift in semantic segmentation and depth
  * Added in-game timestamp (now sending both OS and in-game)

## CARLA 0.2.0

  * Fixed Depth issues
  * Fixed random crash due to an invalid player start position
  * Added semantic segmentation
  * Changed codification to PNG
  * Camera configuration through config INI file

## CARLA 0.1.1

  * Added build system for Windows and Linux
  * Added more content

## CARLA 0.1.0

  * Added basic functionality<|MERGE_RESOLUTION|>--- conflicted
+++ resolved
@@ -1,9 +1,6 @@
 ## Latest Changes
-<<<<<<< HEAD
   * Allow user to disable rendering and set the server timeout from the command line
-=======
   * Add timestamp to SensorData
->>>>>>> e9d22073
   * Allow usage of hostname for carla::Client and resolve them to IP address
   * Added `map.transform_to_geolocation` to transform Location to GNSS GeoLocation
   * Added `id` property to waypoints, uniquely identifying waypoints up to half centimetre precision
