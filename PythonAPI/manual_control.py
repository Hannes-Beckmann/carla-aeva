#!/usr/bin/env python

# Copyright (c) 2017 Computer Vision Center (CVC) at the Universitat Autonoma de
# Barcelona (UAB).
#
# This work is licensed under the terms of the MIT license.
# For a copy, see <https://opensource.org/licenses/MIT>.

# Allows controlling a vehicle with a keyboard. For a simpler and more
# documented example, please take a look at tutorial.py.

"""
Welcome to CARLA manual control.

Use ARROWS or WASD keys for control.

    W            : throttle
    S            : brake
    AD           : steer
    Q            : toggle reverse
    Space        : hand-brake
    P            : toggle autopilot

    TAB          : change sensor position
    `            : next sensor
    [1-9]        : change to sensor [1-9]
    C            : change weather (Shift+C reverse)
    Backspace    : change vehicle

    R            : toggle recording images to disk

    F1           : toggle HUD
    H/?          : toggle help
    ESC          : quit
"""

from __future__ import print_function


# ==============================================================================
# -- find carla module ---------------------------------------------------------
# ==============================================================================


import glob
import os
import sys

try:
    sys.path.append(glob.glob('**/carla-*%d.%d-%s.egg' % (
        sys.version_info.major,
        sys.version_info.minor,
        'win-amd64' if os.name == 'nt' else 'linux-x86_64'))[0])
except IndexError:
    pass


# ==============================================================================
# -- imports -------------------------------------------------------------------
# ==============================================================================


import carla

from carla import ColorConverter as cc

import argparse
import collections
import datetime
import logging
import math
import random
import re
import weakref

try:
    import pygame
    from pygame.locals import KMOD_CTRL
    from pygame.locals import KMOD_SHIFT
    from pygame.locals import K_0
    from pygame.locals import K_9
    from pygame.locals import K_BACKQUOTE
    from pygame.locals import K_BACKSPACE
    from pygame.locals import K_DOWN
    from pygame.locals import K_ESCAPE
    from pygame.locals import K_F1
    from pygame.locals import K_LEFT
    from pygame.locals import K_RIGHT
    from pygame.locals import K_SLASH
    from pygame.locals import K_SPACE
    from pygame.locals import K_TAB
    from pygame.locals import K_UP
    from pygame.locals import K_a
    from pygame.locals import K_c
    from pygame.locals import K_d
    from pygame.locals import K_h
    from pygame.locals import K_p
    from pygame.locals import K_q
    from pygame.locals import K_r
    from pygame.locals import K_s
    from pygame.locals import K_w
except ImportError:
    raise RuntimeError('cannot import pygame, make sure pygame package is installed')

try:
    import numpy as np
except ImportError:
    raise RuntimeError('cannot import numpy, make sure numpy package is installed')


# ==============================================================================
# -- World ---------------------------------------------------------------------
# ==============================================================================


def find_weather_presets():
    rgx = re.compile('.+?(?:(?<=[a-z])(?=[A-Z])|(?<=[A-Z])(?=[A-Z][a-z])|$)')
    name = lambda x: ' '.join(m.group(0) for m in rgx.finditer(x))
    presets = [x for x in dir(carla.WeatherParameters) if re.match('[A-Z].+', x)]
    return [(getattr(carla.WeatherParameters, x), name(x)) for x in presets]


def get_actor_display_name(actor, truncate=250):
    name = ' '.join(actor.type_id.replace('_', '.').title().split('.')[1:])
    return (name[:truncate-1] + u'\u2026') if len(name) > truncate else name


class World(object):
    def __init__(self, carla_world, hud):
        self.world = carla_world
        self.hud = hud
        self.world.on_tick(hud.on_world_tick)
        blueprint = self._get_random_blueprint()
        spawn_points = self.world.get_map().get_spawn_points()
        spawn_point = random.choice(spawn_points) if spawn_points else carla.Transform()
        self.vehicle = self.world.spawn_actor(blueprint, spawn_point)
        self.collision_sensor = CollisionSensor(self.vehicle, self.hud)
        self.camera_manager = CameraManager(self.vehicle, self.hud)
        self.camera_manager.set_sensor(0, notify=False)
        self.controller = None
        self._weather_presets = find_weather_presets()
        self._weather_index = 0

    def restart(self):
        cam_index = self.camera_manager._index
        cam_pos_index = self.camera_manager._transform_index
        start_pose = self.vehicle.get_transform()
        start_pose.location.z += 2.0
        start_pose.rotation.roll = 0.0
        start_pose.rotation.pitch = 0.0
        blueprint = self._get_random_blueprint()
        self.destroy()
        self.vehicle = self.world.spawn_actor(blueprint, start_pose)
        self.collision_sensor = CollisionSensor(self.vehicle, self.hud)
        self.camera_manager = CameraManager(self.vehicle, self.hud)
        self.camera_manager._transform_index = cam_pos_index
        self.camera_manager.set_sensor(cam_index, notify=False)
        actor_type = ' '.join(self.vehicle.type_id.replace('_', '.').title().split('.')[1:])
        self.hud.notification(actor_type)

    def next_weather(self, reverse=False):
        self._weather_index += -1 if reverse else 1
        self._weather_index %= len(self._weather_presets)
        preset = self._weather_presets[self._weather_index]
        self.hud.notification('Weather: %s' % preset[1])
        self.vehicle.get_world().set_weather(preset[0])

    def tick(self, clock):
        self.hud.tick(self, clock)

    def render(self, display):
        self.camera_manager.render(display)
        self.hud.render(display)

    def destroy(self):
        for actor in [self.camera_manager.sensor, self.collision_sensor.sensor, self.vehicle]:
            if actor is not None:
                actor.destroy()

    def _get_random_blueprint(self):
        bp = random.choice(self.world.get_blueprint_library().filter('vehicle'))
        if bp.has_attribute('color'):
            color = random.choice(bp.get_attribute('color').recommended_values)
            bp.set_attribute('color', color)
        return bp


# ==============================================================================
# -- KeyboardControl -----------------------------------------------------------
# ==============================================================================


class KeyboardControl(object):
    def __init__(self, world, start_in_autopilot):
        self._autopilot_enabled = start_in_autopilot
        self._control = carla.VehicleControl()
        self._steer_cache = 0.0
        world.vehicle.set_autopilot(self._autopilot_enabled)
        world.hud.notification("Press 'H' or '?' for help.", seconds=4.0)

    def parse_events(self, world, clock):
        for event in pygame.event.get():
            if event.type == pygame.QUIT:
                return True
            elif event.type == pygame.KEYUP:
                if self._is_quit_shortcut(event.key):
                    return True
                elif event.key == K_BACKSPACE:
                    world.restart()
                elif event.key == K_F1:
                    world.hud.toggle_info()
                elif event.key == K_h or (event.key == K_SLASH and pygame.key.get_mods() & KMOD_SHIFT):
                    world.hud.help.toggle()
                elif event.key == K_TAB:
                    world.camera_manager.toggle_camera()
                elif event.key == K_c and pygame.key.get_mods() & KMOD_SHIFT:
                    world.next_weather(reverse=True)
                elif event.key == K_c:
                    world.next_weather()
                elif event.key == K_BACKQUOTE:
                    world.camera_manager.next_sensor()
                elif event.key > K_0 and event.key <= K_9:
                    world.camera_manager.set_sensor(event.key - 1 - K_0)
                elif event.key == K_r:
                    world.camera_manager.toggle_recording()
                elif event.key == K_q:
                    self._control.reverse = not self._control.reverse
                elif event.key == K_p:
                    self._autopilot_enabled = not self._autopilot_enabled
                    world.vehicle.set_autopilot(self._autopilot_enabled)
                    world.hud.notification('Autopilot %s' % ('On' if self._autopilot_enabled else 'Off'))
        if not self._autopilot_enabled:
            self._parse_keys(pygame.key.get_pressed(), clock.get_time())
            world.vehicle.apply_control(self._control)

    def _parse_keys(self, keys, milliseconds):
        self._control.throttle = 1.0 if keys[K_UP] or keys[K_w] else 0.0
        steer_increment = 5e-4 * milliseconds
        if keys[K_LEFT] or keys[K_a]:
            self._steer_cache -= steer_increment
        elif keys[K_RIGHT] or keys[K_d]:
            self._steer_cache += steer_increment
        else:
            self._steer_cache = 0.0
        self._steer_cache = min(0.7, max(-0.7, self._steer_cache))
        self._control.steer = round(self._steer_cache, 1)
        self._control.brake = 1.0 if keys[K_DOWN] or keys[K_s] else 0.0
        self._control.hand_brake = keys[K_SPACE]

    @staticmethod
    def _is_quit_shortcut(key):
        return (key == K_ESCAPE) or (key == K_q and pygame.key.get_mods() & KMOD_CTRL)


# ==============================================================================
# -- HUD -----------------------------------------------------------------------
# ==============================================================================


class HUD(object):
    def __init__(self, width, height):
        self.dim = (width, height)
        font = pygame.font.Font(pygame.font.get_default_font(), 20)
        mono = next(x for x in pygame.font.get_fonts() if 'mono' in x) # hope for the best...
        mono = pygame.font.match_font(mono, bold=True)
        self._font_mono = pygame.font.Font(mono, 14)
        self._notifications = FadingText(font, (width, 40), (0, height - 40))
        self.help = HelpText(pygame.font.Font(mono, 24), width, height)
        self.server_fps = 0
        self.frame_number = 0
        self.simulation_time = 0
        self._show_info = True
        self._info_text = []
        self._server_clock = pygame.time.Clock()

    def on_world_tick(self, timestamp):
        self._server_clock.tick()
        self.server_fps = self._server_clock.get_fps()
        self.frame_number = timestamp.frame_count
        self.simulation_time = timestamp.elapsed_seconds

    def tick(self, world, clock):
        if not self._show_info:
            return
        t = world.vehicle.get_transform()
        v = world.vehicle.get_velocity()
        c = world.vehicle.get_vehicle_control()
        heading = 'N' if abs(t.rotation.yaw) < 89.5 else ''
        heading += 'S' if abs(t.rotation.yaw) > 90.5 else ''
        heading += 'E' if 179.5 > t.rotation.yaw > 0.5 else ''
        heading += 'W' if -0.5 > t.rotation.yaw > -179.5 else ''
        colhist = world.collision_sensor.get_collision_history()
        collision = [colhist[x + self.frame_number - 200] for x in range(0, 200)]
        max_col = max(1.0, max(collision))
        collision = [x / max_col for x in collision]
        self._info_text = [
            'server:  % 16d FPS' % self.server_fps,
            'client:  % 16d FPS' % clock.get_fps(),
            '',
            'vehicle: % 20s' % get_actor_display_name(world.vehicle, truncate=20),
            'map:     % 20s' % world.world.map_name,
            'simulation time: % 12s' % datetime.timedelta(seconds=int(self.simulation_time)),
            '',
            'speed:   % 15.0f km/h' % (3.6 * math.sqrt(v.x**2 + v.y**2 + v.z**2)),
            u'heading:% 16.0f\N{DEGREE SIGN} % 2s' % (t.rotation.yaw, heading),
            'location:% 20s' % ('(% 5.1f, % 5.1f)' % (t.location.x, t.location.y)),
            'height:  % 18.0f m' % t.location.z,
            '',
            ('throttle:', c.throttle, 0.0, 1.0),
            ('steer:', c.steer, -1.0, 1.0),
            ('brake:', c.brake, 0.0, 1.0),
            ('reverse:', c.reverse),
            ('hand brake:', c.hand_brake),
            '',
            'collision:',
            collision
        ]
        vehicles = world.world.get_actors().filter('vehicle.*')
        if len(vehicles) > 1:
            self._info_text += ['', 'nearby vehicles:']
            distance = lambda l: math.sqrt((l.x - t.location.x)**2 + (l.y - t.location.y)**2 + (l.z - t.location.z)**2)
            vehicles = [(distance(x.get_location()), x) for x in vehicles if x.id != world.vehicle.id]
            for d, vehicle in sorted(vehicles):
                if d > 200.0:
                    break
                vehicle_type = get_actor_display_name(vehicle, truncate=22)
                self._info_text.append('% 4dm %s' % (d, vehicle_type))
        self._notifications.tick(world, clock)

    def toggle_info(self):
        self._show_info = not self._show_info

    def notification(self, text, seconds=2.0):
        self._notifications.set_text(text, seconds=seconds)

    def error(self, text):
        self._notifications.set_text('Error: %s' % text, (255, 0, 0))

    def render(self, display):
        if self._show_info:
            info_surface = pygame.Surface((220, self.dim[1]))
            info_surface.set_alpha(100)
            display.blit(info_surface, (0, 0))
            v_offset = 4
            bar_h_offset = 100
            bar_width = 106
            for item in self._info_text:
                if v_offset + 18 > self.dim[1]:
                    break
                if isinstance(item, list):
                    if len(item) > 1:
                        points = [(x + 8, v_offset + 8 + (1.0 - y) * 30) for x, y in enumerate(item)]
                        pygame.draw.lines(display, (255, 136, 0), False, points, 2)
                    item = None
                    v_offset += 18
                elif isinstance(item, tuple):
                    if isinstance(item[1], bool):
                        rect = pygame.Rect((bar_h_offset, v_offset + 8), (6, 6))
                        pygame.draw.rect(display, (255, 255, 255), rect, 0 if item[1] else 1)
                    else:
                        rect_border = pygame.Rect((bar_h_offset, v_offset + 8), (bar_width, 6))
                        pygame.draw.rect(display, (255, 255, 255), rect_border, 1)
                        f = (item[1] - item[2]) / (item[3] - item[2])
                        if item[2] < 0.0:
                            rect = pygame.Rect((bar_h_offset + f * (bar_width - 6), v_offset + 8), (6, 6))
                        else:
                            rect = pygame.Rect((bar_h_offset, v_offset + 8), (f * bar_width, 6))
                        pygame.draw.rect(display, (255, 255, 255), rect)
                    item = item[0]
                if item: # At this point has to be a str.
                    surface = self._font_mono.render(item, True, (255, 255, 255))
                    display.blit(surface, (8, v_offset))
                v_offset += 18
        self._notifications.render(display)
        self.help.render(display)


# ==============================================================================
# -- FadingText ----------------------------------------------------------------
# ==============================================================================


class FadingText(object):
    def __init__(self, font, dim, pos):
        self.font = font
        self.dim = dim
        self.pos = pos
        self.seconds_left = 0
        self.surface = pygame.Surface(self.dim)

    def set_text(self, text, color=(255, 255, 255), seconds=2.0):
        text_texture = self.font.render(text, True, color)
        self.surface = pygame.Surface(self.dim)
        self.seconds_left = seconds
        self.surface.fill((0, 0, 0, 0))
        self.surface.blit(text_texture, (10, 11))

    def tick(self, _, clock):
        delta_seconds = 1e-3 * clock.get_time()
        self.seconds_left = max(0.0, self.seconds_left - delta_seconds)
        self.surface.set_alpha(500.0 * self.seconds_left)

    def render(self, display):
        display.blit(self.surface, self.pos)


# ==============================================================================
# -- HelpText ------------------------------------------------------------------
# ==============================================================================


class HelpText(object):
    def __init__(self, font, width, height):
        lines = __doc__.split('\n')
        self.font = font
        self.dim = (680, len(lines) * 22 + 12)
        self.pos = (0.5 * width - 0.5 * self.dim[0], 0.5 * height - 0.5 * self.dim[1])
        self.seconds_left = 0
        self.surface = pygame.Surface(self.dim)
        self.surface.fill((0, 0, 0, 0))
        for n, line in enumerate(lines):
            text_texture = self.font.render(line, True, (255, 255, 255))
            self.surface.blit(text_texture, (22, n * 22))
            self._render = False
        self.surface.set_alpha(220)

    def toggle(self):
        self._render = not self._render

    def render(self, display):
        if self._render:
            display.blit(self.surface, self.pos)


# ==============================================================================
# -- CollisionSensor -----------------------------------------------------------
# ==============================================================================


class CollisionSensor(object):
    def __init__(self, parent_actor, hud):
        self.sensor = None
        self._history = []
        self._parent = parent_actor
        self._hud = hud
        world = self._parent.get_world()
        bp = world.get_blueprint_library().find('sensor.other.collision')
        self.sensor = world.spawn_actor(bp, carla.Transform(), attach_to=self._parent)
        # We need to pass the lambda a weak reference to self to avoid circular
        # reference.
        weak_self = weakref.ref(self)
        self.sensor.listen(lambda event: CollisionSensor._on_collision(weak_self, event))

    def get_collision_history(self):
        history = collections.defaultdict(int)
        for frame, intensity in self._history:
            history[frame] += intensity
        return history

    @staticmethod
    def _on_collision(weak_self, event):
        self = weak_self()
        if not self:
            return
        actor_type = ' '.join(event.other_actor.type_id.replace('_', '.').title().split('.')[1:])
        self._hud.notification('Collision with %r' % actor_type)
        impulse = event.normal_impulse
        intensity = math.sqrt(impulse.x**2 + impulse.y**2 + impulse.z**2)
        self._history.append((event.frame_number, intensity))
        if len(self._history) > 2000:
            self._history.pop(0)


# ==============================================================================
# -- CameraManager -------------------------------------------------------------
# ==============================================================================


class CameraManager(object):
    def __init__(self, parent_actor, hud):
        self.sensor = None
        self._surface = None
        self._parent = parent_actor
        self._hud = hud
        self._recording = False
        self._camera_transforms = [
            carla.Transform(carla.Location(x=1.6, z=1.7)),
            carla.Transform(carla.Location(x=-5.5, z=2.8), carla.Rotation(pitch=-15))]
        self._transform_index = 1
        self._sensors = [
            ['sensor.camera.rgb', cc.Raw, 'Camera RGB'],
            ['sensor.camera.depth', cc.Raw, 'Camera Depth (Raw)'],
            ['sensor.camera.depth', cc.Depth, 'Camera Depth (Gray Scale)'],
            ['sensor.camera.depth', cc.LogarithmicDepth, 'Camera Depth (Logarithmic Gray Scale)'],
            ['sensor.camera.semantic_segmentation', cc.Raw, 'Camera Semantic Segmentation (Raw)'],
            ['sensor.camera.semantic_segmentation', cc.CityScapesPalette, 'Camera Semantic Segmentation (CityScapes Palette)'],
            ['sensor.lidar.ray_cast', None, 'Lidar (Ray-Cast)']]
        world = self._parent.get_world()
        bp_library = world.get_blueprint_library()
        for item in self._sensors:
            bp = bp_library.find(item[0])
            if item[0].startswith('sensor.camera'):
                bp.set_attribute('image_size_x', str(hud.dim[0]))
                bp.set_attribute('image_size_y', str(hud.dim[1]))
            item.append(bp)
        self._index = None

    def toggle_camera(self):
        self._transform_index = (self._transform_index + 1) % len(self._camera_transforms)
        self.sensor.set_transform(self._camera_transforms[self._transform_index])

    def set_sensor(self, index, notify=True):
        index = index % len(self._sensors)
        needs_respawn = True if self._index is None \
            else self._sensors[index][0] != self._sensors[self._index][0]
        if needs_respawn:
            if self.sensor is not None:
                self.sensor.destroy()
                self._surface = None
            self.sensor = self._parent.get_world().spawn_actor(
                self._sensors[index][-1],
                self._camera_transforms[self._transform_index],
                attach_to=self._parent)
            # We need to pass the lambda a weak reference to self to avoid
            # circular reference.
            weak_self = weakref.ref(self)
            self.sensor.listen(lambda image: CameraManager._parse_image(weak_self, image))
        if notify:
            self._hud.notification(self._sensors[index][2])
        self._index = index

    def next_sensor(self):
        self.set_sensor(self._index + 1)

    def toggle_recording(self):
        self._recording = not self._recording
        self._hud.notification('Recording %s' % ('On' if self._recording else 'Off'))

    def render(self, display):
        if self._surface is not None:
            display.blit(self._surface, (0, 0))

    @staticmethod
    def _parse_image(weak_self, image):
        self = weak_self()
        if not self:
            return
<<<<<<< HEAD
        self._server_clock.tick()
        self._hud.server_fps = self._server_clock.get_fps()
        if self._sensors[self._index][0].startswith('sensor.lidar'):
            points = np.frombuffer(image.raw_data, dtype=np.dtype('f4'))
            points = np.reshape(points, (int(points.shape[0]/3), 3))
            lidar_data = np.array(points[:, :2])
            lidar_data *= min(self._hud.dim) / 100.0
            lidar_data += (0.5 * self._hud.dim[0], 0.5 * self._hud.dim[1])
            lidar_data = np.fabs(lidar_data)
            lidar_data = lidar_data.astype(np.int32)
            lidar_data = np.reshape(lidar_data, (-1, 2))
            lidar_img_size = (self._hud.dim[0], self._hud.dim[1], 3)
            lidar_img = np.zeros(lidar_img_size)
            lidar_img[tuple(lidar_data.T)] = (255, 255, 255)
            self._surface = pygame.surfarray.make_surface(lidar_img)
        else:
            image.convert(self._sensors[self._index][1])
            array = np.frombuffer(image.raw_data, dtype=np.dtype("uint8"))
            array = np.reshape(array, (image.height, image.width, 4))
            array = array[:, :, :3]
            array = array[:, :, ::-1]
            self._surface = pygame.surfarray.make_surface(array.swapaxes(0, 1))
=======
        image.convert(self._sensors[self._index][1])
        array = np.frombuffer(image.raw_data, dtype=np.dtype("uint8"))
        array = np.reshape(array, (image.height, image.width, 4))
        array = array[:, :, :3]
        array = array[:, :, ::-1]
        self._surface = pygame.surfarray.make_surface(array.swapaxes(0, 1))
>>>>>>> 4ca95b7e
        if self._recording:
            image.save_to_disk('_out/%08d' % image.frame_number)


# ==============================================================================
# -- game_loop() ---------------------------------------------------------------
# ==============================================================================


def game_loop(args):
    pygame.init()
    pygame.font.init()
    world = None

    try:
        client = carla.Client(args.host, args.port)
        client.set_timeout(2.0)

        display = pygame.display.set_mode(
            (args.width, args.height),
            pygame.HWSURFACE | pygame.DOUBLEBUF)

        hud = HUD(args.width, args.height)
        world = World(client.get_world(), hud)
        controller = KeyboardControl(world, args.autopilot)

        clock = pygame.time.Clock()
        while True:
            clock.tick_busy_loop(60)
            if controller.parse_events(world, clock):
                return
            world.tick(clock)
            world.render(display)
            pygame.display.flip()

    finally:

        if world is not None:
            world.destroy()

        pygame.quit()


# ==============================================================================
# -- main() --------------------------------------------------------------------
# ==============================================================================


def main():
    argparser = argparse.ArgumentParser(
        description='CARLA Manual Control Client')
    argparser.add_argument(
        '-v', '--verbose',
        action='store_true',
        dest='debug',
        help='print debug information')
    argparser.add_argument(
        '--host',
        metavar='H',
        default='127.0.0.1',
        help='IP of the host server (default: 127.0.0.1)')
    argparser.add_argument(
        '-p', '--port',
        metavar='P',
        default=2000,
        type=int,
        help='TCP port to listen to (default: 2000)')
    argparser.add_argument(
        '-a', '--autopilot',
        action='store_true',
        help='enable autopilot')
    argparser.add_argument(
        '--res',
        metavar='WIDTHxHEIGHT',
        default='1280x720',
        help='window resolution (default: 1280x720)')
    args = argparser.parse_args()

    args.width, args.height = [int(x) for x in args.res.split('x')]

    log_level = logging.DEBUG if args.debug else logging.INFO
    logging.basicConfig(format='%(levelname)s: %(message)s', level=log_level)

    logging.info('listening to server %s:%s', args.host, args.port)

    print(__doc__)

    try:

        game_loop(args)

    except KeyboardInterrupt:
        print('\nCancelled by user. Bye!')
    except Exception as error:
        logging.exception(error)


if __name__ == '__main__':

    main()<|MERGE_RESOLUTION|>--- conflicted
+++ resolved
@@ -545,9 +545,6 @@
         self = weak_self()
         if not self:
             return
-<<<<<<< HEAD
-        self._server_clock.tick()
-        self._hud.server_fps = self._server_clock.get_fps()
         if self._sensors[self._index][0].startswith('sensor.lidar'):
             points = np.frombuffer(image.raw_data, dtype=np.dtype('f4'))
             points = np.reshape(points, (int(points.shape[0]/3), 3))
@@ -568,14 +565,6 @@
             array = array[:, :, :3]
             array = array[:, :, ::-1]
             self._surface = pygame.surfarray.make_surface(array.swapaxes(0, 1))
-=======
-        image.convert(self._sensors[self._index][1])
-        array = np.frombuffer(image.raw_data, dtype=np.dtype("uint8"))
-        array = np.reshape(array, (image.height, image.width, 4))
-        array = array[:, :, :3]
-        array = array[:, :, ::-1]
-        self._surface = pygame.surfarray.make_surface(array.swapaxes(0, 1))
->>>>>>> 4ca95b7e
         if self._recording:
             image.save_to_disk('_out/%08d' % image.frame_number)
 
